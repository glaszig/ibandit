--- conflicted
+++ resolved
@@ -192,12 +192,7 @@
       @account_number = local_details[:account_number]
       @branch_code    = local_details[:branch_code]
       @bank_code      = local_details[:bank_code]
-<<<<<<< HEAD
-      @iban           = IBANBuilder.build(local_details).iban
-=======
-      @country_code   = local_details[:country_code]
       @iban           = IBANAssembler.assemble(local_details)
->>>>>>> ef2421fa
     end
 
     def extract_local_details_from_iban!
